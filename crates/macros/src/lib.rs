--- conflicted
+++ resolved
@@ -209,78 +209,6 @@
 impl Dependencies {
     fn parse() -> Result<Self, Box<dyn std::error::Error + 'static>> {
         let mut dependencies = BTreeSet::new();
-<<<<<<< HEAD
-=======
-        while let Some((keyword, keyword_span)) = {
-            if let Some(k) = input.parse::<Option<keywords::os>>()? {
-                Some((Keyword::Os, k.span()))
-            } else if let Some(k) = input.parse::<Option<keywords::nuget>>()? {
-                Some((Keyword::Nuget, k.span()))
-            } else {
-                None
-            }
-        } {
-            match keyword {
-                Keyword::Os => {
-                    let path = dependencies::system_metadata_root().ok_or_else(|| {
-                        syn::Error::new(keyword_span, "'windir' environment variable is not set. Perhaps you're trying to use operating system dependencies on a non-Windows OS?")
-                    })?;
-
-                    dependencies::expand_paths(&path, &mut dependencies, false).map_err(|_| {
-                        syn::Error::new(
-                            keyword_span,
-                            format!("system metadata cannot be found at '{}'", path.display()),
-                        )
-                    })?;
-                }
-                Keyword::Nuget => {
-                    input.parse::<Token![:]>()?;
-
-                    let package = Punctuated::<Ident, Token![.]>::parse_separated_nonempty(input)?;
-
-                    let name = package
-                        .iter()
-                        .map(|ident| ident.to_string())
-                        .collect::<Vec<String>>()
-                        .join(".");
-                    let nuget_path =
-                        std::fs::read_dir(dependencies::nuget_root()).map_err(|e| {
-                            syn::Error::new_spanned(
-                                &package,
-                                format!("could not read nuget directory: {}. Do you need to run `cargo winrt install`?", e),
-                            )
-                        })?;
-
-                    let mut dependency_path_iter = nuget_path
-                        .into_iter()
-                        .filter_map(|entry| entry.ok())
-                        .filter(|entry| {
-                            if let Some(entry) = entry.file_name().to_str().map(str::to_owned) {
-                                entry.starts_with(&name)
-                            } else {
-                                false
-                            }
-                        })
-                        .map(|entry| entry.path());
-
-                    let path = dependency_path_iter.next().ok_or_else(|| {
-                        syn::Error::new_spanned(
-                            &package,
-                            format!(
-                                "could not find folder for dependency '{}' in target\\nuget folder. Do you need to run `cargo winrt install`?",
-                                name
-                            ),
-                        )
-                    })?;
-                    // Check for multiple versions
-                    if dependency_path_iter.next().is_some() {
-                        return Err(syn::Error::new_spanned(
-                            &package,
-                            format!("multiple nuget package versions found for '{}'", name),
-                        ));
-                    }
->>>>>>> 7b986b00
-
         let deps = cargo::package_manifest()?.get_dependency_descriptors()?;
         for dep in deps {
             let nuget_path = std::fs::read_dir(dependencies::nuget_root())?;
